name: "Release"

on:
  push:
    branches:
<<<<<<< HEAD
      - main
=======
      # - main
>>>>>>> f60b87f5
      - test
    tags:
      - v*
  # release:
  #   types: [created]

jobs:
  compile:
    name: release ${{ matrix.target }}
    runs-on: ${{ matrix.os }}
    strategy:
      fail-fast: false
      matrix:
        include:
          - target: x86_64-pc-windows-gnu
            os: windows-2019
            cross: false
            # archive: zip
          - target: x86_64-unknown-linux-musl
            os: ubuntu-latest
            cross: false
            # archive: tar.gz tar.xz
          - target: aarch64-unknown-linux-musl
            os: ubuntu-latest
            cross: true
          - target: x86_64-apple-darwin
            os: macos-latest
            cross: false
            # archive: zip
    steps:
      - uses: actions/checkout@v3
      - uses: actions-rs/toolchain@v1
        with:
          toolchain: stable
          target: ${{ matrix.target }}
          override: true
          profile: minimal
      - name: Build with cargo
        run: cargo build --manifest-path cli/Cargo.toml --release --target ${{ matrix.target }}
        if: matrix.cross == false
      - name: Build with cross
        run: |
          cargo install cross --git https://github.com/cross-rs/cross.git
          cross build --manifest-path cli/Cargo.toml --release --target ${{ matrix.target }}
        if: matrix.cross == true
      # some error with the default cross version
      # - uses: actions-rs/cargo@v1
      #   with:
      #     command: build
      #     args: --manifest-path cli/Cargo.toml --release --target ${{ matrix.target }}
      #     use-cross: ${{ matrix.cross }}
      - name: Prepare asset
        shell: bash # on win, the default is ps
        run: |
          mkdir bin
          if [ "${{ matrix.os }}" = "windows-2019" ]; then
            # 7z a "$staging.zip" "$staging"
            f="bin/zhconv-${{ matrix.target }}.exe"
            mv target/${{ matrix.target }}/release/zhconv.exe "$f"
          else
            # tar czf "$staging.tar.gz" "$staging"
            f="bin/zhconv-${{ matrix.target }}"
            mv target/${{ matrix.target }}/release/zhconv "$f"
          fi
          strip -v "$f" || echo "strip failed"
        working-directory: ./cli
      - name: Upload artifact
        uses: actions/upload-artifact@v3
        with:
          name: binaries
          path: cli/bin/

  release:
    runs-on: ubuntu-latest
    if: "startsWith(github.ref, 'refs/tags/')"
    needs: [compile]
    steps:
      - uses: actions/download-artifact@v2
        with:
          name: binaries
      - name: Release
        uses: softprops/action-gh-release@v1
        with:
          files: |
            *<|MERGE_RESOLUTION|>--- conflicted
+++ resolved
@@ -3,11 +3,7 @@
 on:
   push:
     branches:
-<<<<<<< HEAD
-      - main
-=======
       # - main
->>>>>>> f60b87f5
       - test
     tags:
       - v*
