--- conflicted
+++ resolved
@@ -15,13 +15,10 @@
     runs-on: macos-latest
     steps:
       - uses: actions/checkout@v4
-<<<<<<< HEAD
-=======
       - name: Symlink README
         run: |
           cd pyo3/
           ln -s ../README.md ./
->>>>>>> 1d810a01
       - uses: actions/setup-python@v4
         with:
           python-version: 3.9
